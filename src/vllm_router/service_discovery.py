# Copyright 2024-2025 The vLLM Production Stack Authors.
#
# Licensed under the Apache License, Version 2.0 (the "License");
# you may not use this file except in compliance with the License.
# You may obtain a copy of the License at
#
#     http://www.apache.org/licenses/LICENSE-2.0
#
# Unless required by applicable law or agreed to in writing, software
# distributed under the License is distributed on an "AS IS" BASIS,
# WITHOUT WARRANTIES OR CONDITIONS OF ANY KIND, either express or implied.
# See the License for the specific language governing permissions and
# limitations under the License.

import abc
import enum
import os
import threading
import time
from dataclasses import dataclass
from typing import Dict, List, Optional

import requests
from kubernetes import client, config, watch

from vllm_router.log import init_logger

logger = init_logger(__name__)

_global_service_discovery: "Optional[ServiceDiscovery]" = None


class ServiceDiscoveryType(enum.Enum):
    STATIC = "static"
    K8S = "k8s"


@dataclass
class EndpointInfo:
    # Endpoint's url
    url: str

    # Model name
    model_name: str

    # Model label
    model_label: str

    # Added timestamp
    added_timestamp: float


class ServiceDiscovery(metaclass=abc.ABCMeta):
    @abc.abstractmethod
    def get_endpoint_info(self) -> List[EndpointInfo]:
        """
        Get the URLs of the serving engines that are available for
        querying.

        Returns:
            a list of engine URLs
        """
        pass

    def get_health(self) -> bool:
        """
        Check if the service discovery module is healthy.

        Returns:
            True if the service discovery module is healthy, False otherwise
        """
        return True

    def close(self) -> None:
        """
        Close the service discovery module.
        """
        pass


class StaticServiceDiscovery(ServiceDiscovery):
<<<<<<< HEAD
<<<<<<< HEAD
    def __init__(self, urls: List[str], models: List[str], aliases: List[str]):
        assert len(urls) == len(models), "URLs and models should have the same length"
        self.urls = urls
        self.models = models
        self.aliases = aliases
=======
    def __init__(self, urls: List[str], models: List[str], model_labels: List[str]):
        assert (
            len(urls) == len(models) == len(model_labels)
        ), "URLs, models, and model_labels should have the same length"
        self.urls = urls
        self.models = models
        self.model_labels = model_labels
>>>>>>> 0b18b79 (Adding P/D support)
=======
    def __init__(self, urls: List[str], models: List[str], model_labels: List[str]):
        assert (
            len(urls) == len(models) == len(model_labels)
        ), "URLs, models, and model_labels should have the same length"
        self.urls = urls
        self.models = models
        self.model_labels = model_labels
>>>>>>> 0b18b793
        self.added_timestamp = int(time.time())

    def get_endpoint_info(self) -> List[EndpointInfo]:
        """
        Get the URLs of the serving engines that are available for
        querying.

        Returns:
            a list of engine URLs
        """
        return [
            EndpointInfo(url, model, model_label, self.added_timestamp)
            for url, model, model_label in zip(
                self.urls, self.models, self.model_labels
            )
        ]


class K8sServiceDiscovery(ServiceDiscovery):
    def __init__(self, namespace: str, port: str, label_selector=None):
        """
        Initialize the Kubernetes service discovery module. This module
        assumes all serving engine pods are in the same namespace, listening
        on the same port, and have the same label selector.

        It will start a daemon thread to watch the engine pods and update
        the url of the available engines.

        Args:
            namespace: the namespace of the engine pods
            port: the port of the engines
            label_selector: the label selector of the engines
        """
        self.namespace = namespace
        self.port = port
        self.available_engines: Dict[str, EndpointInfo] = {}
        self.available_engines_lock = threading.Lock()
        self.label_selector = label_selector

        # Init kubernetes watcher
        try:
            config.load_incluster_config()
        except:
            config.load_kube_config()

        self.k8s_api = client.CoreV1Api()
        self.k8s_watcher = watch.Watch()

        # Start watching engines
        self.running = True
        self.watcher_thread = threading.Thread(target=self._watch_engines, daemon=True)
        self.watcher_thread.start()

    @staticmethod
    def _check_pod_ready(container_statuses):
        """
        Check if all containers in the pod are ready by reading the
        k8s container statuses.
        """
        if not container_statuses:
            return False
        ready_count = sum(1 for status in container_statuses if status.ready)
        return ready_count == len(container_statuses)

    def _get_model_name(self, pod_ip) -> Optional[str]:
        """
        Get the model name of the serving engine pod by querying the pod's
        '/v1/models' endpoint.

        Args:
            pod_ip: the IP address of the pod

        Returns:
            the model name of the serving engine
        """
        url = f"http://{pod_ip}:{self.port}/v1/models"
        try:
            headers = None
            if VLLM_API_KEY := os.getenv("VLLM_API_KEY"):
                logger.info(f"Using vllm server authentication")
                headers = {"Authorization": f"Bearer {VLLM_API_KEY}"}
            response = requests.get(url, headers=headers)
            response.raise_for_status()
            model_name = response.json()["data"][0]["id"]
        except Exception as e:
            logger.error(f"Failed to get model name from {url}: {e}")
            return None

        return model_name

    def _get_model_label(self, pod) -> Optional[str]:
        """
        Get the model label from the pod's metadata labels.

        Args:
            pod: The Kubernetes pod object

        Returns:
            The model label if found, None otherwise
        """
        if not pod.metadata.labels:
            return None
        return pod.metadata.labels.get("model")

    def _watch_engines(self):
        # TODO (ApostaC): remove the hard-coded timeouts

        while self.running:
            try:
                for event in self.k8s_watcher.stream(
                    self.k8s_api.list_namespaced_pod,
                    namespace=self.namespace,
                    label_selector=self.label_selector,
                    timeout_seconds=30,
                ):
                    pod = event["object"]
                    event_type = event["type"]
                    pod_name = pod.metadata.name
                    pod_ip = pod.status.pod_ip
                    is_pod_ready = self._check_pod_ready(pod.status.container_statuses)
                    if is_pod_ready:
                        model_name = self._get_model_name(pod_ip)
                        model_label = self._get_model_label(pod)
                    else:
                        model_name = None
                        model_label = None
                    self._on_engine_update(
                        pod_name,
                        pod_ip,
                        event_type,
                        is_pod_ready,
                        model_name,
                        model_label,
                    )
            except Exception as e:
                logger.error(f"K8s watcher error: {e}")
                time.sleep(0.5)

    def _add_engine(
        self, engine_name: str, engine_ip: str, model_name: str, model_label: str
    ):
        logger.info(
            f"Discovered new serving engine {engine_name} at "
            f"{engine_ip}, running model: {model_name}"
        )
        with self.available_engines_lock:
            self.available_engines[engine_name] = EndpointInfo(
                url=f"http://{engine_ip}:{self.port}",
                model_name=model_name,
                model_label=model_label,
                added_timestamp=int(time.time()),
            )

    def _delete_engine(self, engine_name: str):
        logger.info(f"Serving engine {engine_name} is deleted")
        with self.available_engines_lock:
            del self.available_engines[engine_name]

    def _on_engine_update(
        self,
        engine_name: str,
        engine_ip: Optional[str],
        event: str,
        is_pod_ready: bool,
        model_name: Optional[str],
        model_label: Optional[str],
    ) -> None:
        if event == "ADDED":
            if engine_ip is None:
                return

            if not is_pod_ready:
                return

            if model_name is None:
                return

            self._add_engine(engine_name, engine_ip, model_name, model_label)

        elif event == "DELETED":
            if engine_name not in self.available_engines:
                return

            self._delete_engine(engine_name)

        elif event == "MODIFIED":
            if engine_ip is None:
                return

            if is_pod_ready and model_name is not None:
                self._add_engine(engine_name, engine_ip, model_name)
                return

            if (
                not is_pod_ready or model_name is None
            ) and engine_name in self.available_engines:
                self._delete_engine(engine_name)
                return

    def get_endpoint_info(self) -> List[EndpointInfo]:
        """
        Get the URLs of the serving engines that are available for
        querying.

        Returns:
            a list of engine URLs
        """
        with self.available_engines_lock:
            return list(self.available_engines.values())

    def get_health(self) -> bool:
        """
        Check if the service discovery module is healthy.

        Returns:
            True if the service discovery module is healthy, False otherwise
        """
        return self.watcher_thread.is_alive()

    def close(self):
        """
        Close the service discovery module.
        """
        self.running = False
        self.k8s_watcher.stop()
        self.watcher_thread.join()


def _create_service_discovery(
    service_discovery_type: ServiceDiscoveryType, *args, **kwargs
) -> ServiceDiscovery:
    """
    Create a service discovery module with the given type and arguments.

    Args:
        service_discovery_type: the type of service discovery module
        *args: positional arguments for the service discovery module
        **kwargs: keyword arguments for the service discovery module

    Returns:
        the created service discovery module
    """

    if service_discovery_type == ServiceDiscoveryType.STATIC:
        return StaticServiceDiscovery(*args, **kwargs)
    elif service_discovery_type == ServiceDiscoveryType.K8S:
        return K8sServiceDiscovery(*args, **kwargs)
    else:
        raise ValueError("Invalid service discovery type")


def initialize_service_discovery(
    service_discovery_type: ServiceDiscoveryType, *args, **kwargs
) -> ServiceDiscovery:
    """
    Initialize the service discovery module with the given type and arguments.

    Args:
        service_discovery_type: the type of service discovery module
        *args: positional arguments for the service discovery module
        **kwargs: keyword arguments for the service discovery module

    Returns:
        the initialized service discovery module

    Raises:
        ValueError: if the service discovery module is already initialized
        ValueError: if the service discovery type is invalid
    """
    global _global_service_discovery
    if _global_service_discovery is not None:
        raise ValueError("Service discovery module already initialized")

    _global_service_discovery = _create_service_discovery(
        service_discovery_type, *args, **kwargs
    )
    return _global_service_discovery


def reconfigure_service_discovery(
    service_discovery_type: ServiceDiscoveryType, *args, **kwargs
) -> ServiceDiscovery:
    """
    Reconfigure the service discovery module with the given type and arguments.
    """
    global _global_service_discovery
    if _global_service_discovery is None:
        raise ValueError("Service discovery module not initialized")

    new_service_discovery = _create_service_discovery(
        service_discovery_type, *args, **kwargs
    )

    _global_service_discovery.close()
    _global_service_discovery = new_service_discovery
    return _global_service_discovery


def get_service_discovery() -> ServiceDiscovery:
    """
    Get the initialized service discovery module.

    Returns:
        the initialized service discovery module

    Raises:
        ValueError: if the service discovery module is not initialized
    """
    global _global_service_discovery
    if _global_service_discovery is None:
        raise ValueError("Service discovery module not initialized")

    return _global_service_discovery


if __name__ == "__main__":
    # Test the service discovery
    # k8s_sd = K8sServiceDiscovery("default", 8000, "release=test")
    initialize_service_discovery(
        ServiceDiscoveryType.K8S,
        namespace="default",
        port=8000,
        label_selector="release=test",
    )

    k8s_sd = get_service_discovery()

    time.sleep(1)
    while True:
        urls = k8s_sd.get_endpoint_info()
        print(urls)
        time.sleep(2)<|MERGE_RESOLUTION|>--- conflicted
+++ resolved
@@ -79,31 +79,10 @@
 
 
 class StaticServiceDiscovery(ServiceDiscovery):
-<<<<<<< HEAD
-<<<<<<< HEAD
-    def __init__(self, urls: List[str], models: List[str], aliases: List[str]):
+    def __init__(self, urls: List[str], models: List[str]):
         assert len(urls) == len(models), "URLs and models should have the same length"
         self.urls = urls
         self.models = models
-        self.aliases = aliases
-=======
-    def __init__(self, urls: List[str], models: List[str], model_labels: List[str]):
-        assert (
-            len(urls) == len(models) == len(model_labels)
-        ), "URLs, models, and model_labels should have the same length"
-        self.urls = urls
-        self.models = models
-        self.model_labels = model_labels
->>>>>>> 0b18b79 (Adding P/D support)
-=======
-    def __init__(self, urls: List[str], models: List[str], model_labels: List[str]):
-        assert (
-            len(urls) == len(models) == len(model_labels)
-        ), "URLs, models, and model_labels should have the same length"
-        self.urls = urls
-        self.models = models
-        self.model_labels = model_labels
->>>>>>> 0b18b793
         self.added_timestamp = int(time.time())
 
     def get_endpoint_info(self) -> List[EndpointInfo]:
