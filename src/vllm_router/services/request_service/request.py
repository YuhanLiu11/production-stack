# Copyright 2024-2025 The vLLM Production Stack Authors.
#
# Licensed under the Apache License, Version 2.0 (the "License");
# you may not use this file except in compliance with the License.
# You may obtain a copy of the License at
#
#     http://www.apache.org/licenses/LICENSE-2.0
#
# Unless required by applicable law or agreed to in writing, software
# distributed under the License is distributed on an "AS IS" BASIS,
# WITHOUT WARRANTIES OR CONDITIONS OF ANY KIND, either express or implied.
# See the License for the specific language governing permissions and
# limitations under the License.

# --- Request Processing & Routing ---
# TODO: better request id system
import json
import time
import uuid

from fastapi import BackgroundTasks, Request
from fastapi.responses import JSONResponse, StreamingResponse

from vllm_router.log import init_logger
from vllm_router.routers.routing_logic import DisaggregatedPrefillRouter, KvawareRouter
from vllm_router.service_discovery import get_service_discovery
from vllm_router.services.request_service.rewriter import (
    get_request_rewriter,
    is_request_rewriter_initialized,
)
from vllm_router.utils import replace_model_in_request_body, update_content_length

try:
    # Semantic cache integration
    from vllm_router.experimental.semantic_cache import (
        GetSemanticCache,
        enable_semantic_cache,
        initialize_semantic_cache,
        is_semantic_cache_enabled,
    )
    from vllm_router.experimental.semantic_cache_integration import (
        add_semantic_cache_args,
        check_semantic_cache,
        semantic_cache_hit_ratio,
        semantic_cache_hits,
        semantic_cache_latency,
        semantic_cache_misses,
        semantic_cache_size,
        store_in_semantic_cache,
    )

    semantic_cache_available = True
except ImportError:
    semantic_cache_available = False


logger = init_logger(__name__)


async def process_request(
    request: Request,
    body,
    backend_url,
    request_id,
    endpoint,
    background_tasks: BackgroundTasks,
    debug_request=None,
):
    """
    Process a request by sending it to the chosen backend.

    Args:
        request(Request): Request object.
        body: The content of the request to send to the backend.
        backend_url: The URL of the backend to send the request to.
        request_id: A unique identifier for the request.
        endpoint: The endpoint to send the request to on the backend.
        debug_request: The original request object from the client, used for
            optional debug logging.

    Yields:
        The response headers and status code, followed by the response content.

    Raises:
        HTTPError: If the backend returns a 4xx or 5xx status code.
    """
    first_token = False
    total_len = 0
    start_time = time.time()
    request.app.state.request_stats_monitor.on_new_request(
        backend_url, request_id, start_time
    )
    # Check if this is a streaming request
    is_streaming = False
    try:
        request_json = json.loads(body)
        is_streaming = request_json.get("stream", False)
    except:
        # If we can't parse the body as JSON, assume it's not streaming
        pass

    # For non-streaming requests, collect the full response to cache it properly
    full_response = bytearray()

    async with request.app.state.httpx_client_wrapper().stream(
        method=request.method,
        url=backend_url + endpoint,
        headers=dict(request.headers),
        content=body,
        timeout=None,
    ) as backend_response:
        # Yield headers and status code first.
        yield backend_response.headers, backend_response.status_code
        # Stream response content.
        async for chunk in backend_response.aiter_bytes():
            total_len += len(chunk)
            if not first_token:
                first_token = True
                request.app.state.request_stats_monitor.on_request_response(
                    backend_url, request_id, time.time()
                )
                # For non-streaming requests, collect the full response
                if full_response is not None:
                    full_response.extend(chunk)
            yield chunk

    request.app.state.request_stats_monitor.on_request_complete(
        backend_url, request_id, time.time()
    )

    # if debug_request:
    #    logger.debug(f"Finished the request with request id: {debug_request.headers.get('x-request-id', None)} at {time.time()}")
    # Store in semantic cache if applicable
    # Use the full response for non-streaming requests, or the last chunk for streaming
    if request.app.state.semantic_cache_available:
        cache_chunk = bytes(full_response) if not is_streaming else chunk
        await store_in_semantic_cache(
            endpoint=endpoint, method=request.method, body=body, chunk=cache_chunk
        )
        if background_tasks and hasattr(request.app.state, "callbacks"):
            background_tasks.add_task(
                request.app.state.callbacks.post_request, request, full_response
            )


async def route_general_request(
    request: Request, endpoint: str, background_tasks: BackgroundTasks
):
    """
    Route the incoming request to the backend server and stream the response back to the client.

    This function extracts the requested model from the request body and retrieves the
    corresponding endpoints. It uses routing logic to determine the best server URL to handle
    the request, then streams the request to that server. If the requested model is not available,
    it returns an error response.

    Args:
        request (Request): The incoming HTTP request.
        endpoint (str): The endpoint to which the request should be routed.

    Returns:
        StreamingResponse: A response object that streams data from the backend server to the client.
    """
    if request.app.state.disaggregated_prefill:
        response = await route_disaggregated_prefill_request(
            request, endpoint, background_tasks
        )
        return response
    in_router_time = time.time()
    request_id = str(uuid.uuid4())
    request_body = await request.body()
    request_json = await request.json()  # TODO (ApostaC): merge two awaits into one

    if hasattr(request.app.state, "callbacks") and (
        response_overwrite := request.app.state.callbacks.pre_request(
            request, request_body, request_json
        )
    ):
        return response_overwrite

    requested_model = request_json.get("model", None)
    if requested_model is None:
        return JSONResponse(
            status_code=400,
            content={"error": "Invalid request: missing 'model' in request body."},
        )

    # Apply request rewriting if enabled
    if is_request_rewriter_initialized():
        rewriter = get_request_rewriter()
        rewritten_body = rewriter.rewrite_request(
            request_body, requested_model, endpoint
        )
        logger.info(f"Request for model {requested_model} was rewritten")
        request_body = rewritten_body
        # Update request_json if the body was rewritten
        try:
            request_json = json.loads(request_body)
        except:
            logger.warning("Failed to parse rewritten request body as JSON")

    # TODO (ApostaC): merge two awaits into one
    endpoints = get_service_discovery().get_endpoint_info()
    engine_stats = request.app.state.engine_stats_scraper.get_engine_stats()
    request_stats = request.app.state.request_stats_monitor.get_request_stats(
        time.time()
    )
    endpoints = list(filter(lambda x: x.model_name == requested_model, endpoints))
    if not endpoints:
        return JSONResponse(
            status_code=400, content={"error": f"Model {requested_model} not found."}
        )

    logger.debug(f"Routing request {request_id} for model: {requested_model}")
    if isinstance(request.app.state.router, KvawareRouter):
        server_url = await request.app.state.router.route_request(
            endpoints, engine_stats, request_stats, request, request_json
        )
    else:
        server_url = request.app.state.router.route_request(
            endpoints, engine_stats, request_stats, request
        )
    curr_time = time.time()
    logger.info(
        f"Routing request {request_id} to {server_url} at {curr_time}, process time = {curr_time - in_router_time:.4f}"
    )
    stream_generator = process_request(
        request,
        request_body,
        server_url,
        request_id,
        endpoint,
        background_tasks,
    )
    headers, status_code = await anext(stream_generator)
    return StreamingResponse(
        stream_generator,
        status_code=status_code,
        headers={key: value for key, value in headers.items()},
        media_type="text/event-stream",
    )


async def route_disaggregated_prefill_request(
    request: Request,
    endpoint: str,
    background_tasks: BackgroundTasks,
):
    in_router_time = time.time()
    request_id = str(uuid.uuid4())
    request_body = await request.body()
    request_json = await request.json()  # TODO (ApostaC): merge two awaits into one

    if hasattr(request.app.state, "callbacks") and (
        response_overwrite := request.app.state.callbacks.pre_request(
            request, request_body, request_json
        )
    ):
        return response_overwrite

    requested_model = request_json.get("model", None)
    if requested_model is None:
        return JSONResponse(
            status_code=400,
            content={"error": "Invalid request: missing 'model' in request body."},
        )

    # Apply request rewriting if enabled
    if is_request_rewriter_initialized():
        rewriter = get_request_rewriter()
        rewritten_body = rewriter.rewrite_request(
            request_body, requested_model, endpoint
        )
        logger.info(f"Request for model {requested_model} was rewritten")
        request_body = rewritten_body
        # Update request_json if the body was rewritten
        try:
            request_json = json.loads(request_body)
        except:
            logger.warning("Failed to parse rewritten request body as JSON")

    # TODO (ApostaC): merge two awaits into one
<<<<<<< HEAD
    service_discovery = get_service_discovery()
    endpoints = service_discovery.get_endpoint_info()
=======
    endpoints = get_service_discovery().get_endpoint_info()
>>>>>>> 0b18b793
    engine_stats = request.app.state.engine_stats_scraper.get_engine_stats()
    request_stats = request.app.state.request_stats_monitor.get_request_stats(
        time.time()
    )

<<<<<<< HEAD
    aliases = getattr(service_discovery, "aliases", None)
    if aliases and requested_model in aliases.keys():
        requested_model = aliases[requested_model]
        request_body = replace_model_in_request_body(request_json, requested_model)
        update_content_length(request, request_body)

=======
>>>>>>> 0b18b793
    endpoints = list(filter(lambda x: x.model_name == requested_model, endpoints))
    if not endpoints:
        return JSONResponse(
            status_code=400, content={"error": f"Model {requested_model} not found."}
        )
    orig_max_tokens = request_json.get("max_tokens", 0)
    request_json["max_tokens"] = 1
    server_url = request.app.state.router.route_request(
        endpoints, engine_stats, request_stats, request, request_json
    )
    print(f"Server URL: {server_url}")
    prefiller_response = process_request(
        request,
        request_body,
        server_url,
        request_id,
        endpoint,
        background_tasks,
    )
    headers, status_code = await anext(prefiller_response)
    request_json["max_tokens"] = orig_max_tokens
    server_url = request.app.state.router.route_request(
        endpoints, engine_stats, request_stats, request, request_json
    )
    print(f"Server URL: {server_url}")
    decoder_response = process_request(
        request,
        request_body,
        server_url,
        request_id,
        endpoint,
        background_tasks,
    )
    headers, status_code = await anext(decoder_response)
    return StreamingResponse(
        decoder_response,
        status_code=status_code,
        headers={key: value for key, value in headers.items()},
        media_type="text/event-stream",
    )<|MERGE_RESOLUTION|>--- conflicted
+++ resolved
@@ -280,26 +280,19 @@
             logger.warning("Failed to parse rewritten request body as JSON")
 
     # TODO (ApostaC): merge two awaits into one
-<<<<<<< HEAD
     service_discovery = get_service_discovery()
     endpoints = service_discovery.get_endpoint_info()
-=======
-    endpoints = get_service_discovery().get_endpoint_info()
->>>>>>> 0b18b793
     engine_stats = request.app.state.engine_stats_scraper.get_engine_stats()
     request_stats = request.app.state.request_stats_monitor.get_request_stats(
         time.time()
     )
 
-<<<<<<< HEAD
     aliases = getattr(service_discovery, "aliases", None)
     if aliases and requested_model in aliases.keys():
         requested_model = aliases[requested_model]
         request_body = replace_model_in_request_body(request_json, requested_model)
         update_content_length(request, request_body)
 
-=======
->>>>>>> 0b18b793
     endpoints = list(filter(lambda x: x.model_name == requested_model, endpoints))
     if not endpoints:
         return JSONResponse(
@@ -339,4 +332,91 @@
         status_code=status_code,
         headers={key: value for key, value in headers.items()},
         media_type="text/event-stream",
+    )
+
+
+async def route_disaggregated_prefill_request(
+    request: Request,
+    endpoint: str,
+    background_tasks: BackgroundTasks,
+):
+    in_router_time = time.time()
+    request_id = str(uuid.uuid4())
+    request_body = await request.body()
+    request_json = await request.json()  # TODO (ApostaC): merge two awaits into one
+
+    if hasattr(request.app.state, "callbacks") and (
+        response_overwrite := request.app.state.callbacks.pre_request(
+            request, request_body, request_json
+        )
+    ):
+        return response_overwrite
+
+    requested_model = request_json.get("model", None)
+    if requested_model is None:
+        return JSONResponse(
+            status_code=400,
+            content={"error": "Invalid request: missing 'model' in request body."},
+        )
+
+    # Apply request rewriting if enabled
+    if is_request_rewriter_initialized():
+        rewriter = get_request_rewriter()
+        rewritten_body = rewriter.rewrite_request(
+            request_body, requested_model, endpoint
+        )
+        logger.info(f"Request for model {requested_model} was rewritten")
+        request_body = rewritten_body
+        # Update request_json if the body was rewritten
+        try:
+            request_json = json.loads(request_body)
+        except:
+            logger.warning("Failed to parse rewritten request body as JSON")
+
+    # TODO (ApostaC): merge two awaits into one
+    endpoints = get_service_discovery().get_endpoint_info()
+    engine_stats = request.app.state.engine_stats_scraper.get_engine_stats()
+    request_stats = request.app.state.request_stats_monitor.get_request_stats(
+        time.time()
+    )
+
+    endpoints = list(filter(lambda x: x.model_name == requested_model, endpoints))
+    if not endpoints:
+        return JSONResponse(
+            status_code=400, content={"error": f"Model {requested_model} not found."}
+        )
+    orig_max_tokens = request_json.get("max_tokens", 0)
+    request_json["max_tokens"] = 1
+    server_url = request.app.state.router.route_request(
+        endpoints, engine_stats, request_stats, request, request_json
+    )
+    print(f"Server URL: {server_url}")
+    prefiller_response = process_request(
+        request,
+        request_body,
+        server_url,
+        request_id,
+        endpoint,
+        background_tasks,
+    )
+    headers, status_code = await anext(prefiller_response)
+    request_json["max_tokens"] = orig_max_tokens
+    server_url = request.app.state.router.route_request(
+        endpoints, engine_stats, request_stats, request, request_json
+    )
+    print(f"Server URL: {server_url}")
+    decoder_response = process_request(
+        request,
+        request_body,
+        server_url,
+        request_id,
+        endpoint,
+        background_tasks,
+    )
+    headers, status_code = await anext(decoder_response)
+    return StreamingResponse(
+        decoder_response,
+        status_code=status_code,
+        headers={key: value for key, value in headers.items()},
+        media_type="text/event-stream",
     )